--- conflicted
+++ resolved
@@ -107,19 +107,12 @@
 eval (List [Atom "quote", val]) = return val
 
 eval (List [Atom "if", pred, truExpr, flsExpr]) = do
-  ifRes <- eval pred
+  ifRes        <- eval pred
   case ifRes of
-<<<<<<< HEAD
-      (Bool True)  -> eval truExpr
-      (Bool False) -> eval flsExpr
-      _            -> throwError $ BadSpecialForm "if's first arg must eval into a boolean"
-eval args@(List ( (:) (Atom "if") _))  = throwError $ BadSpecialForm "(if <bool> <s-expr> <s-expr>)"
-=======
-      (Bool True)  -> eval ant
-      (Bool False) -> eval cons
-      _            -> throwM $ BadSpecialForm "if's first arg must eval into a boolean"
+    (Bool True)  -> eval truExpr
+    (Bool False) -> eval flsExpr
+    _            -> throwM $ BadSpecialForm "if's first arg must eval into a boolean"
 eval args@(List ( (:) (Atom "if") _))  = throwM $ BadSpecialForm "(if <bool> <s-expr> <s-expr>)"
->>>>>>> 73103434
 
 eval (List [Atom "begin", rest]) = evalBody rest
 eval (List ((:) (Atom "begin") rest )) = evalBody $ List rest
@@ -135,20 +128,12 @@
   atoms <- mapM ensureAtom $ getEven pairs
   vals  <- mapM eval       $ getOdd  pairs
   local (const (Map.fromList (Prelude.zipWith (\a b -> (extractVar a, b)) atoms vals) <> env))  $ evalBody expr
-<<<<<<< HEAD
-eval (List (Atom "let":_) ) = throwError $ BadSpecialForm "let function expects list of alternating atoms and S-Expressions and S-Expression body\n(let <pairs> <s-expr>)"
-=======
 eval (List (Atom "let":_) ) = throwM $ BadSpecialForm "lambda funciton expects list of parameters and S-Expression body\n(let <pairs> <s-expr>)" 
->>>>>>> 73103434
 
 eval (List [Atom "lambda", List params, expr]) = do
   envLocal <- ask
   return  $ Lambda (IFunc $ applyLambda expr params) envLocal
-<<<<<<< HEAD
-eval (List (Atom "lambda":_) ) = throwError $ BadSpecialForm "lambda function expects list of parameters and S-Expression body\n(lambda <params> <s-expr>)"
-=======
-eval (List (Atom "lambda":_) ) = throwM $ BadSpecialForm "lambda funciton expects list of parameters and S-Expression body\n(lambda <params> <s-expr>)" 
->>>>>>> 73103434
+eval (List (Atom "lambda":_) ) = throwM $ BadSpecialForm "lambda function expects list of parameters and S-Expression body\n(lambda <params> <s-expr>)"
 
 eval (List ((:) x xs)) = do
   funVar <- eval x
@@ -156,11 +141,7 @@
   case funVar of
       (Fun (IFunc internalFn)) -> internalFn xVal
       (Lambda (IFunc internalfn) boundenv) -> local (const boundenv) $ internalfn xVal
-<<<<<<< HEAD
-      _                -> throwError $ NotFunction funVar
-=======
       _                -> throwM $ NotFunction funVar 
->>>>>>> 73103434
 
 eval x = throwM $ Default  x --fall thru
 
